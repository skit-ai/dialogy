--- conflicted
+++ resolved
@@ -8,10 +8,6 @@
 
 from dialogy.types.entities import BaseEntity
 
-<<<<<<< HEAD
-
-=======
->>>>>>> d447aa4c
 @attr.s
 class Slot:
     """
@@ -22,10 +18,6 @@
     - `type` is a list of types that can fill this slot
     - `values` list of entities extracted
     """
-<<<<<<< HEAD
-
-=======
->>>>>>> d447aa4c
     name = attr.ib(type=str)
     type = attr.ib(type=List[str])
     values = attr.ib(type=List[BaseEntity])