--- conflicted
+++ resolved
@@ -8,21 +8,6 @@
 
 @pytest.mark.asyncio
 @pytest.mark.parametrize("payload", load_tests("oos_filter", __file__))
-<<<<<<< HEAD
-async def test_oos_filter(payload) -> None:
-    intent_oos = payload["intent_oos"]
-
-    if not isinstance(payload["threshold"], float):
-        with pytest.raises(EXCEPTIONS[payload["exception"]]):
-            oos_filter = OOSFilterPlugin(
-                dest="output.intents",
-                threshold=payload["threshold"],
-                replace_output=True,
-                intent_oos=intent_oos,
-            )
-    
-    elif not isinstance(payload["intent_oos"], str):
-=======
 def test_oos_filter(payload) -> None:
     threshold = payload.get("threshold")
     intent_oos = payload.get("intent_oos")
@@ -36,7 +21,6 @@
             and not isinstance(intent_threshold_map_path, str)
         )
     ):
->>>>>>> 33662abf
         with pytest.raises(EXCEPTIONS[payload["exception"]]):
             OOSFilterPlugin(
                 dest="output.intents",
